--- conflicted
+++ resolved
@@ -68,10 +68,6 @@
    */
   def handleOffsetOutOfRange(topicAndPartition: TopicAndPartition): Long = {
     val replica = replicaMgr.getReplica(topicAndPartition.topic, topicAndPartition.partition).get
-<<<<<<< HEAD
-    replica.log.get.truncateFullyAndStartAt(offset)
-    offset
-=======
     val log = replica.log.get
 
     /**
@@ -96,10 +92,9 @@
        * Roll out a new log at the follower with the start offset equal to the current leader's start offset and continue fetching.
        */
       val leaderStartOffset = simpleConsumer.earliestOrLatestOffset(topicAndPartition, OffsetRequest.EarliestTime, brokerConfig.brokerId)
-      log.truncateAndStartWithNewOffset(leaderStartOffset)
+      log.truncateFullyAndStartAt(leaderStartOffset)
       leaderStartOffset
     }
->>>>>>> 51421fcc
   }
 
   // any logic for partitions whose leader has changed
